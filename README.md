--- conflicted
+++ resolved
@@ -1,21 +1,9 @@
 # data-pipeline-2025
 
-<<<<<<< HEAD
 ## Installations
 
 ### Docker
 
 ### Python3
 
-### Postman
-=======
-## Installation list
-
-### Python3
-
-#### Mac
-
-#### Windows
-
-### Docker
->>>>>>> bbaf174c
+### Postman